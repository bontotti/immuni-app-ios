--- conflicted
+++ resolved
@@ -63,19 +63,6 @@
     }
   }
 
-<<<<<<< HEAD
-  /// Update today environment variable
-  struct UpdateToday: AppStateUpdater {
-    let today: CalendarDay
-
-    func updateState(_ state: inout AppState) {
-      state.environment.today = self.today
-    }
-  }
-
-  /// Opens App's settings page in the native setting app
-=======
->>>>>>> 722759da
   struct OpenSettings: AppSideEffect {
     func sideEffect(_ context: SideEffectContext<AppState, AppDependencies>) throws {
       guard let url = URL(string: UIApplication.openSettingsURLString) else {
