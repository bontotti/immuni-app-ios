--- conflicted
+++ resolved
@@ -41,15 +41,6 @@
 
         // refresh statuses
         try context.awaitDispatch(Logic.Lifecycle.RefreshAuthorizationStatuses())
-
-<<<<<<< HEAD
-        // update today variable
-        let now = context.dependencies.now()
-        try context.awaitDispatch(Logic.Shared.UpdateToday(today: now.calendarDay))
-=======
-        // clears `PositiveExposureResults` older than 14 days from the `ExposureDetectionState`
-        try context.awaitDispatch(Logic.ExposureDetection.ClearOutdatedResults(now: context.dependencies.now()))
->>>>>>> c3d6b38e
 
         // Update user language
         try context.awaitDispatch(SetUserLanguage(language: UserLanguage(from: context.dependencies.locale)))
@@ -114,15 +105,6 @@
       func sideEffect(_ context: SideEffectContext<AppState, AppDependencies>) throws {
         // refresh statuses
         try context.awaitDispatch(RefreshAuthorizationStatuses())
-<<<<<<< HEAD
-=======
-
-        // update analaytics info
-        try context.awaitDispatch(Logic.Analytics.UpdateOpportunityWindowIfNeeded())
-
-        // Perform exposure detection if necessary
-        context.dispatch(Logic.ExposureDetection.PerformExposureDetectionIfNecessary(type: .foreground))
->>>>>>> c3d6b38e
       }
     }
 
